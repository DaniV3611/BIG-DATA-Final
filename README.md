# Parcial Final - Big Data Pipeline

Este proyecto implementa un pipeline completo de procesamiento de datos de noticias utilizando servicios de AWS, incluyendo extracción web, procesamiento, almacenamiento y análisis con machine learning.

## Descripción del Proyecto

Pipeline de datos que extrae, procesa y analiza noticias de periódicos colombianos utilizando arquitectura serverless y servicios de AWS.

## Progreso del Proyecto

### ✅ Completados

#### a) Lambda de Extracción Web con Zappa ✅

Crear un lambda usando *Zappa* que descargue cada día la página principal de:

- El Tiempo
- El Espectador (o Publímetro)

*Estructura de almacenamiento en S3:*


s3://bucket/headlines/raw/contenido-yyyy-mm-dd.html


#### b) Lambda de Procesamiento con BeautifulSoup ✅

Una vez llega el archivo a la carpeta raw, se debe activar un segundo lambda que procese los datos utilizando *BeautifulSoup*.

*Extracción de datos:*

- Categoría
- Titular
- Enlace

*Estructura de salida CSV:*


s3://bucket/headlines/final/periodico=xxx/year=xxx/month=xxx/day=xxx


#### c) Lambda de Actualización de Catálogo ✅

Crear un tercer lambda que ejecute un *crawler en Glue* (usando boto3) para:

- Actualizar las particiones en el catálogo de Glue
- Permitir visualización de datos por *AWS Athena*

#### d) Migración a Glue Jobs y Workflows ✅

Repetir los puntos *a)* al *c)* implementados como:

- *Jobs de Python en Glue* ✅
- Articulados en un *workflow* como el del parcial 2 ✅

*📂 Implementación disponible en:* glue_jobs/

*Características implementadas:*

<<<<<<< HEAD
=======
**Características implementadas:**

>>>>>>> fc917348
- 3 Glue Jobs (extractor, processor, crawler)
- Workflow completo con triggers condicionales
- Script de deployment automatizado
- Suite de testing comprehensiva
- Documentación detallada

#### e) Integración con RDS MySQL ✅
<<<<<<< HEAD

*Base de datos:*

- Crear BD *MySQL en RDS* con la tabla respectiva ✅
- Mapear con un crawler al catálogo de Glue ✅
=======
>>>>>>> fc917348

*Job de inserción:*

<<<<<<< HEAD
- Usar *AWS Glue Connectors* y *AWS Job* ✅
- Copiar de tabla a tabla (S3 → RDS en el catálogo) ✅
- *Activar "job bookmarks"* para evitar duplicados ✅
=======
- Crear BD **MySQL en RDS** con la tabla respectiva ✅
- Mapear con un crawler al catálogo de Glue ✅
>>>>>>> fc917348

*📂 Implementación disponible en:* glue_jobs/

<<<<<<< HEAD
*Características implementadas:*

- Job de copia S3 → RDS MySQL (rds_mysql_job.py)
- Crawler para mapeo RDS → Glue Catalog (rds_crawler_job.py)
- Conexión JDBC automática con driver MySQL
- Workflow extendido (5 jobs total)
- Script SQL para setup de tabla
- Documentación completa en RDS_SETUP.md
=======
- Usar **AWS Glue Connectors** y **AWS Job** ✅
- Copiar de tabla a tabla (S3 → RDS en el catálogo) ✅
- **Activar "job bookmarks"** para evitar duplicados ✅

**📂 Implementación disponible en:** `glue_jobs/`

**Características implementadas:**

- Job de copia S3 → RDS MySQL (`rds_mysql_job.py`)
- Crawler para mapeo RDS → Glue Catalog (`rds_crawler_job.py`)
- Conexión JDBC automática con driver MySQL
- Workflow extendido (5 jobs total)
- Script SQL para setup de tabla
- Documentación completa en `RDS_SETUP.md`
>>>>>>> fc917348

### 🚧 Pendientes

#### f) Pipeline de Machine Learning con PySpark

Crear un pipeline de procesamiento usando *PySpark ML* en *Notebook sobre EMR*:

*Características:*

- Vectorización con *TF-IDF*
- Modelo de clasificación (si aplica conocimiento de Aprendizaje de Máquina)
- Resultados escritos en *S3*

#### g) Automatización EMR con Lambda

*Implementación:*

- Convertir notebook anterior en *script ejecutable*
- Crear lambda que:
  - Lance un cluster EMR
  - Ejecute el script con spark-submit
  - Apague el cluster automáticamente

## Requisitos de Entrega

### 📋 Obligatorios

- *Código en GitHub* con:
  - ✅ Uso de ramas
  - ✅ Commits descriptivos
  - ✅ Código limpio y comentado
  - ✅ Pruebas unitarias (donde aplique)

> *⚠ Penalización:* Menos una unidad si no se cumple

### 🚀 Puntos Adicionales

- *Pipeline de despliegue continuo* en GitHub para scripts de jobs
- *Puntos a-d obligatorios* implementados por código con:
  - Pruebas unitarias
  - Despliegue continuo en GitHub

## Tecnologías Utilizadas

- *AWS Lambda* - Funciones serverless
- *Zappa* - Framework para deployment de Lambda
- *AWS S3* - Almacenamiento de objetos
- *AWS Glue* - ETL y catálogo de datos
- *AWS Athena* - Consultas SQL sobre S3
- *AWS RDS MySQL* - Base de datos relacional
- *AWS EMR* - Cluster de Spark
- *BeautifulSoup* - Web scraping
- *PySpark ML* - Machine Learning distribuido
- *GitHub Actions* - CI/CD

## Estructura del Proyecto


├── lambdas/
│   ├── extractor/               # Lambda de extracción web
│   ├── processor/               # Lambda de procesamiento HTML
│   └── crawler/                # Lambda de crawler Glue
├── glue_jobs/                  # ✅ Jobs y Workflows de Glue (Organizados por Puntos)
│   ├── punto_d_glue_migration/  # ✅ Punto d) Migración a Glue Jobs
│   │   ├── extractor_job.py     # Job de extracción migrado
│   │   ├── processor_job.py     # Job de procesamiento migrado
│   │   ├── crawler_job.py       # Job de crawler migrado
│   │   └── README.md           # Documentación punto d
│   ├── punto_e_rds_integration/ # ✅ Punto e) Integración RDS MySQL
│   │   ├── rds_mysql_job.py     # Job de copia S3 → RDS MySQL
│   │   ├── rds_crawler_job.py   # Job de crawler RDS → Glue Catalog
│   │   ├── setup_mysql_table.sql # Script SQL para crear tabla RDS
│   │   └── RDS_SETUP.md        # Documentación RDS detallada
│   ├── punto_f_ml_pipeline/     # 🚧 Punto f) Pipeline de ML con PySpark
│   │   └── README.md           # Especificaciones y plan
│   ├── punto_g_emr_automation/  # 🚧 Punto g) Automatización EMR
│   │   └── README.md           # Especificaciones y plan
│   ├── workflow_definition.py   # Definición del workflow completo (5 jobs)
│   ├── deploy.py               # Script de deployment
│   ├── test_jobs.py           # Suite de testing
│   ├── requirements.txt        # Dependencias
│   └── README.md              # Documentación general
├── emr_scripts/               # Scripts para EMR (pendiente)
├── tests/                     # Pruebas unitarias
├── .github/workflows/         # CI/CD pipelines
└── README.md                  # Esta documentación

<<<<<<< HEAD

=======
>>>>>>> fc917348
## 🚀 Quick Start - Glue Jobs (Puntos d y e)

### 1. Configurar credenciales AWS

<<<<<<< HEAD
bash
=======
```bash
>>>>>>> fc917348
aws configure

<<<<<<< HEAD

### 2. Setup RDS MySQL (Punto e)

bash
=======
### 2. Setup RDS MySQL (Punto e)

```bash
>>>>>>> fc917348
# Configurar la tabla en tu instancia RDS
mysql -h news2.cluster-xxxxx.us-east-1.rds.amazonaws.com -u admin -p news < glue_jobs/punto_e_rds_integration/setup_mysql_table.sql

# Actualizar endpoint real en workflow_definition.py
# Reemplazar 'news2.cluster-xxxxx.us-east-1.rds.amazonaws.com' con tu endpoint real
<<<<<<< HEAD


### 3. Desplegar Glue Jobs y Workflow (5 jobs)

bash
=======
```

### 3. Desplegar Glue Jobs y Workflow (5 jobs)

```bash
>>>>>>> fc917348
cd glue_jobs/
python deploy.py YOUR_BUCKET_NAME YOUR_IAM_ROLE_ARN us-east-1

<<<<<<< HEAD

### 4. Probar el workflow

bash
=======
### 4. Probar el workflow

```bash
>>>>>>> fc917348
python test_jobs.py all YOUR_BUCKET_NAME

<<<<<<< HEAD

### 5. Verificar en AWS Console

- *AWS Glue > Workflows*: Verificar news-processing-workflow (5 jobs)
- *AWS Athena*: Consultar datos en news_headlines_db y news_rds_db
- *S3*: Verificar estructura de particiones
- *RDS MySQL*: Consultar tabla noticias

Para más detalles sobre RDS, consultar: [glue_jobs/punto_e_rds_integration/RDS_SETUP.md](glue_jobs/punto_e_rds_integration/RDS_SETUP.md)
Para detalles del punto d, consultar: [glue_jobs/punto_d_glue_migration/README.md](glue_jobs/punto_d_glue_migration/README.md)
Para detalles generales, consultar: [glue_jobs/README.md](glue_jobs/README.md)

## 📈 Roadmap

- [x] *Punto a)* - Lambda Extractor con Zappa
- [x] *Punto b)* - Lambda Processor con BeautifulSoup
- [x] *Punto c)* - Lambda Crawler para Glue
- [x] *Punto d)* - Migración a Glue Jobs y Workflows
- [x] *Punto e)* - Integración con RDS MySQL
- [ ] *Punto f)* - Pipeline de ML con PySpark
- [ ] *Punto g)* - Automatización EMR con Lambda
- [ ] *CI/CD* - Pipeline de despliegue continuo
- [ ] *Testing* - Cobertura completa de pruebas
=======
### 5. Verificar en AWS Console

- **AWS Glue > Workflows**: Verificar `news-processing-workflow` (5 jobs)
- **AWS Athena**: Consultar datos en `news_headlines_db` y `news_rds_db`
- **S3**: Verificar estructura de particiones
- **RDS MySQL**: Consultar tabla `noticias`

Para más detalles sobre RDS, consultar: [`glue_jobs/punto_e_rds_integration/RDS_SETUP.md`](glue_jobs/punto_e_rds_integration/RDS_SETUP.md)
Para detalles del punto d, consultar: [`glue_jobs/punto_d_glue_migration/README.md`](glue_jobs/punto_d_glue_migration/README.md)
Para detalles generales, consultar: [`glue_jobs/README.md`](glue_jobs/README.md)

## 📈 Roadmap

- [x] **Punto a)** - Lambda Extractor con Zappa
- [x] **Punto b)** - Lambda Processor con BeautifulSoup
- [x] **Punto c)** - Lambda Crawler para Glue
- [x] **Punto d)** - Migración a Glue Jobs y Workflows
- [x] **Punto e)** - Integración con RDS MySQL
- [ ] **Punto f)** - Pipeline de ML con PySpark
- [ ] **Punto g)** - Automatización EMR con Lambda
- [ ] **CI/CD** - Pipeline de despliegue continuo
- [ ] **Testing** - Cobertura completa de pruebas
>>>>>>> fc917348

## 📊 Arquitectura Actual

mermaid
graph TB
    subgraph "Glue Workflow (✅ Implementado)"
        A[Daily Trigger<br/>6 AM UTC] --> B[Extractor Job]
        B --> C[Processor Job]
        C --> D[Crawler Job]
    end

    subgraph "Storage & Catalog"
        E[S3 Raw HTML]
        F[S3 Partitioned CSV]
        G[Glue Data Catalog]
        H[Athena Queries]
    end

    B --> E
    C --> F
    D --> G
    G --> H

    subgraph "Future (Pendiente)"
        I[RDS MySQL]
        J[EMR ML Pipeline]
        K[Lambda EMR Manager]
    end

    F -.-> I
    F -.-> J
    K -.-> J


## 🔗 Enlaces Útiles

- [Documentación AWS Glue](https://docs.aws.amazon.com/glue/)
- [Documentación Zappa](https://github.com/zappa/Zappa)
- [AWS CLI Setup](https://docs.aws.amazon.com/cli/latest/userguide/getting-started-install.html)
- [BeautifulSoup Documentation](https://www.crummy.com/software/BeautifulSoup/bs4/doc/)<|MERGE_RESOLUTION|>--- conflicted
+++ resolved
@@ -12,56 +12,51 @@
 
 #### a) Lambda de Extracción Web con Zappa ✅
 
-Crear un lambda usando *Zappa* que descargue cada día la página principal de:
+Crear un lambda usando **Zappa** que descargue cada día la página principal de:
 
 - El Tiempo
 - El Espectador (o Publímetro)
 
-*Estructura de almacenamiento en S3:*
-
-
+**Estructura de almacenamiento en S3:**
+
+```
 s3://bucket/headlines/raw/contenido-yyyy-mm-dd.html
-
+```
 
 #### b) Lambda de Procesamiento con BeautifulSoup ✅
 
-Una vez llega el archivo a la carpeta raw, se debe activar un segundo lambda que procese los datos utilizando *BeautifulSoup*.
-
-*Extracción de datos:*
+Una vez llega el archivo a la carpeta `raw`, se debe activar un segundo lambda que procese los datos utilizando **BeautifulSoup**.
+
+**Extracción de datos:**
 
 - Categoría
 - Titular
 - Enlace
 
-*Estructura de salida CSV:*
-
-
+**Estructura de salida CSV:**
+
+```
 s3://bucket/headlines/final/periodico=xxx/year=xxx/month=xxx/day=xxx
-
+```
 
 #### c) Lambda de Actualización de Catálogo ✅
 
-Crear un tercer lambda que ejecute un *crawler en Glue* (usando boto3) para:
+Crear un tercer lambda que ejecute un **crawler en Glue** (usando boto3) para:
 
 - Actualizar las particiones en el catálogo de Glue
-- Permitir visualización de datos por *AWS Athena*
+- Permitir visualización de datos por **AWS Athena**
 
 #### d) Migración a Glue Jobs y Workflows ✅
 
-Repetir los puntos *a)* al *c)* implementados como:
-
-- *Jobs de Python en Glue* ✅
-- Articulados en un *workflow* como el del parcial 2 ✅
-
-*📂 Implementación disponible en:* glue_jobs/
-
-*Características implementadas:*
-
-<<<<<<< HEAD
-=======
+Repetir los puntos **a)** al **c)** implementados como:
+
+- **Jobs de Python en Glue** ✅
+- Articulados en un **workflow** como el del parcial 2 ✅
+
+**📂 Implementación disponible en:** `glue_jobs/`
+
 **Características implementadas:**
 
->>>>>>> fc917348
 - 3 Glue Jobs (extractor, processor, crawler)
 - Workflow completo con triggers condicionales
 - Script de deployment automatizado
@@ -69,38 +64,14 @@
 - Documentación detallada
 
 #### e) Integración con RDS MySQL ✅
-<<<<<<< HEAD
-
-*Base de datos:*
-
-- Crear BD *MySQL en RDS* con la tabla respectiva ✅
-- Mapear con un crawler al catálogo de Glue ✅
-=======
->>>>>>> fc917348
-
-*Job de inserción:*
-
-<<<<<<< HEAD
-- Usar *AWS Glue Connectors* y *AWS Job* ✅
-- Copiar de tabla a tabla (S3 → RDS en el catálogo) ✅
-- *Activar "job bookmarks"* para evitar duplicados ✅
-=======
+
+**Base de datos:**
+
 - Crear BD **MySQL en RDS** con la tabla respectiva ✅
 - Mapear con un crawler al catálogo de Glue ✅
->>>>>>> fc917348
-
-*📂 Implementación disponible en:* glue_jobs/
-
-<<<<<<< HEAD
-*Características implementadas:*
-
-- Job de copia S3 → RDS MySQL (rds_mysql_job.py)
-- Crawler para mapeo RDS → Glue Catalog (rds_crawler_job.py)
-- Conexión JDBC automática con driver MySQL
-- Workflow extendido (5 jobs total)
-- Script SQL para setup de tabla
-- Documentación completa en RDS_SETUP.md
-=======
+
+**Job de inserción:**
+
 - Usar **AWS Glue Connectors** y **AWS Job** ✅
 - Copiar de tabla a tabla (S3 → RDS en el catálogo) ✅
 - **Activar "job bookmarks"** para evitar duplicados ✅
@@ -115,65 +86,64 @@
 - Workflow extendido (5 jobs total)
 - Script SQL para setup de tabla
 - Documentación completa en `RDS_SETUP.md`
->>>>>>> fc917348
 
 ### 🚧 Pendientes
 
 #### f) Pipeline de Machine Learning con PySpark
 
-Crear un pipeline de procesamiento usando *PySpark ML* en *Notebook sobre EMR*:
-
-*Características:*
-
-- Vectorización con *TF-IDF*
+Crear un pipeline de procesamiento usando **PySpark ML** en **Notebook sobre EMR**:
+
+**Características:**
+
+- Vectorización con **TF-IDF**
 - Modelo de clasificación (si aplica conocimiento de Aprendizaje de Máquina)
-- Resultados escritos en *S3*
+- Resultados escritos en **S3**
 
 #### g) Automatización EMR con Lambda
 
-*Implementación:*
-
-- Convertir notebook anterior en *script ejecutable*
+**Implementación:**
+
+- Convertir notebook anterior en **script ejecutable**
 - Crear lambda que:
   - Lance un cluster EMR
-  - Ejecute el script con spark-submit
+  - Ejecute el script con `spark-submit`
   - Apague el cluster automáticamente
 
 ## Requisitos de Entrega
 
 ### 📋 Obligatorios
 
-- *Código en GitHub* con:
+- **Código en GitHub** con:
   - ✅ Uso de ramas
   - ✅ Commits descriptivos
   - ✅ Código limpio y comentado
   - ✅ Pruebas unitarias (donde aplique)
 
-> *⚠ Penalización:* Menos una unidad si no se cumple
+> **⚠️ Penalización:** Menos una unidad si no se cumple
 
 ### 🚀 Puntos Adicionales
 
-- *Pipeline de despliegue continuo* en GitHub para scripts de jobs
-- *Puntos a-d obligatorios* implementados por código con:
+- **Pipeline de despliegue continuo** en GitHub para scripts de jobs
+- **Puntos a-d obligatorios** implementados por código con:
   - Pruebas unitarias
   - Despliegue continuo en GitHub
 
 ## Tecnologías Utilizadas
 
-- *AWS Lambda* - Funciones serverless
-- *Zappa* - Framework para deployment de Lambda
-- *AWS S3* - Almacenamiento de objetos
-- *AWS Glue* - ETL y catálogo de datos
-- *AWS Athena* - Consultas SQL sobre S3
-- *AWS RDS MySQL* - Base de datos relacional
-- *AWS EMR* - Cluster de Spark
-- *BeautifulSoup* - Web scraping
-- *PySpark ML* - Machine Learning distribuido
-- *GitHub Actions* - CI/CD
+- **AWS Lambda** - Funciones serverless
+- **Zappa** - Framework para deployment de Lambda
+- **AWS S3** - Almacenamiento de objetos
+- **AWS Glue** - ETL y catálogo de datos
+- **AWS Athena** - Consultas SQL sobre S3
+- **AWS RDS MySQL** - Base de datos relacional
+- **AWS EMR** - Cluster de Spark
+- **BeautifulSoup** - Web scraping
+- **PySpark ML** - Machine Learning distribuido
+- **GitHub Actions** - CI/CD
 
 ## Estructura del Proyecto
 
-
+```
 ├── lambdas/
 │   ├── extractor/               # Lambda de extracción web
 │   ├── processor/               # Lambda de procesamiento HTML
@@ -202,90 +172,39 @@
 ├── tests/                     # Pruebas unitarias
 ├── .github/workflows/         # CI/CD pipelines
 └── README.md                  # Esta documentación
-
-<<<<<<< HEAD
-
-=======
->>>>>>> fc917348
+```
+
 ## 🚀 Quick Start - Glue Jobs (Puntos d y e)
 
 ### 1. Configurar credenciales AWS
 
-<<<<<<< HEAD
-bash
-=======
-```bash
->>>>>>> fc917348
+```bash
 aws configure
-
-<<<<<<< HEAD
+```
 
 ### 2. Setup RDS MySQL (Punto e)
 
-bash
-=======
-### 2. Setup RDS MySQL (Punto e)
-
-```bash
->>>>>>> fc917348
+```bash
 # Configurar la tabla en tu instancia RDS
 mysql -h news2.cluster-xxxxx.us-east-1.rds.amazonaws.com -u admin -p news < glue_jobs/punto_e_rds_integration/setup_mysql_table.sql
 
 # Actualizar endpoint real en workflow_definition.py
 # Reemplazar 'news2.cluster-xxxxx.us-east-1.rds.amazonaws.com' con tu endpoint real
-<<<<<<< HEAD
-
+```
 
 ### 3. Desplegar Glue Jobs y Workflow (5 jobs)
 
-bash
-=======
-```
-
-### 3. Desplegar Glue Jobs y Workflow (5 jobs)
-
-```bash
->>>>>>> fc917348
+```bash
 cd glue_jobs/
 python deploy.py YOUR_BUCKET_NAME YOUR_IAM_ROLE_ARN us-east-1
-
-<<<<<<< HEAD
+```
 
 ### 4. Probar el workflow
 
-bash
-=======
-### 4. Probar el workflow
-
-```bash
->>>>>>> fc917348
+```bash
 python test_jobs.py all YOUR_BUCKET_NAME
-
-<<<<<<< HEAD
-
-### 5. Verificar en AWS Console
-
-- *AWS Glue > Workflows*: Verificar news-processing-workflow (5 jobs)
-- *AWS Athena*: Consultar datos en news_headlines_db y news_rds_db
-- *S3*: Verificar estructura de particiones
-- *RDS MySQL*: Consultar tabla noticias
-
-Para más detalles sobre RDS, consultar: [glue_jobs/punto_e_rds_integration/RDS_SETUP.md](glue_jobs/punto_e_rds_integration/RDS_SETUP.md)
-Para detalles del punto d, consultar: [glue_jobs/punto_d_glue_migration/README.md](glue_jobs/punto_d_glue_migration/README.md)
-Para detalles generales, consultar: [glue_jobs/README.md](glue_jobs/README.md)
-
-## 📈 Roadmap
-
-- [x] *Punto a)* - Lambda Extractor con Zappa
-- [x] *Punto b)* - Lambda Processor con BeautifulSoup
-- [x] *Punto c)* - Lambda Crawler para Glue
-- [x] *Punto d)* - Migración a Glue Jobs y Workflows
-- [x] *Punto e)* - Integración con RDS MySQL
-- [ ] *Punto f)* - Pipeline de ML con PySpark
-- [ ] *Punto g)* - Automatización EMR con Lambda
-- [ ] *CI/CD* - Pipeline de despliegue continuo
-- [ ] *Testing* - Cobertura completa de pruebas
-=======
+```
+
 ### 5. Verificar en AWS Console
 
 - **AWS Glue > Workflows**: Verificar `news-processing-workflow` (5 jobs)
@@ -308,11 +227,10 @@
 - [ ] **Punto g)** - Automatización EMR con Lambda
 - [ ] **CI/CD** - Pipeline de despliegue continuo
 - [ ] **Testing** - Cobertura completa de pruebas
->>>>>>> fc917348
 
 ## 📊 Arquitectura Actual
 
-mermaid
+```mermaid
 graph TB
     subgraph "Glue Workflow (✅ Implementado)"
         A[Daily Trigger<br/>6 AM UTC] --> B[Extractor Job]
@@ -341,7 +259,7 @@
     F -.-> I
     F -.-> J
     K -.-> J
-
+```
 
 ## 🔗 Enlaces Útiles
 
